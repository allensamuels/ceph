v0.67
~~~~~

* The output of 'ceph status --format=json' or 'ceph -s --format=json'
  has changed to return status information in a more structured and
  usable format.

* The 'ceph pg dump_stuck [threshold]' command used to require a
  --threshold or -t prefix to the threshold argument, but now does
  not.

* Many more ceph commands now output formatted information; select
  with '--format=<format>', where <format> can be 'json', 'json-pretty',
  'xml', or 'xml-pretty'.

* ceph-rest-api, a wrapper around ceph_rest_api.py, can be used to start
  up a test single-threaded HTTP server that provides access to cluster
  information and administration in very similar ways to the ceph
  commandline tool.  ceph_rest_api.py can be used as a WSGI application
  for deployment in a more-capable web server.  See ceph-rest-api.8
  for more.

<<<<<<< HEAD
* The radosgw caps were inconsistently documented to be either 'mon =
  allow r' or 'mon = allow rw'.  The 'mon = allow rw' is required for
  radosgw to create its own pools.  All documentation has been updated
  accordingly.
=======
* rgw copy object operation may return extra progress info during the
  operation. At this point it will only happen when doing cross zone
  copy operations. The S3 response will now return extra <Progress>
  field under the <CopyResult> container. The Swift response will
  now send the progress as a json array.
>>>>>>> 9626f77f
<|MERGE_RESOLUTION|>--- conflicted
+++ resolved
@@ -20,15 +20,13 @@
   for deployment in a more-capable web server.  See ceph-rest-api.8
   for more.
 
-<<<<<<< HEAD
 * The radosgw caps were inconsistently documented to be either 'mon =
   allow r' or 'mon = allow rw'.  The 'mon = allow rw' is required for
   radosgw to create its own pools.  All documentation has been updated
   accordingly.
-=======
+
 * rgw copy object operation may return extra progress info during the
   operation. At this point it will only happen when doing cross zone
   copy operations. The S3 response will now return extra <Progress>
   field under the <CopyResult> container. The Swift response will
   now send the progress as a json array.
->>>>>>> 9626f77f
